--- conflicted
+++ resolved
@@ -15,7 +15,6 @@
 	next               *node // For free-list tracking.
 }
 
-<<<<<<< HEAD
 func (n *node) Evict() *Item {
 	if !n.item.Loc().isEmpty() {
 		i := n.item.Item()
@@ -25,9 +24,9 @@
 	}
 	return nil
 }
-=======
+
+// REVISIT a global lock on all nodes is REALLY bad
 var nodeLocGL = sync.RWMutex{}
->>>>>>> 33184d2e
 
 // A persistable node and its persistence location.
 type nodeLoc struct {
